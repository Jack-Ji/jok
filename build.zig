--- conflicted
+++ resolved
@@ -69,16 +69,12 @@
         .{ .name = "isometric", .opt = .{ .preload_path = "examples/assets" } },
         .{ .name = "conway_life", .opt = .{} },
         .{ .name = "tiled", .opt = .{ .preload_path = "examples/assets" } },
+        .{ .name = "2048", .opt = .{} },
         .{ .name = "generative_art_1", .opt = .{} },
         .{ .name = "generative_art_2", .opt = .{} },
         .{ .name = "generative_art_3", .opt = .{} },
         .{ .name = "generative_art_4", .opt = .{} },
         .{ .name = "generative_art_5", .opt = .{} },
-<<<<<<< HEAD
-        .{ .name = "hotreload", .opt = .{ .plugins = &.{ "plugin_hot", "plugin" }, .support_web = false } },
-        .{ .name = "2048", .opt = .{} },
-=======
->>>>>>> 818cded1
     };
     const build_examples = b.step("examples", "compile and install all examples");
     for (examples) |ex| addExample(b, ex.name, target, optimize, skipped_examples, build_examples, ex.opt);
